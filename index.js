'use strict';
const util = require('util');

const toString = Object.prototype.toString;
const getObjectType = x => toString.call(x).slice(8, -1);
const isOfType = type => x => typeof x === type; // eslint-disable-line valid-typeof
const isObjectOfType = type => x => getObjectType(x) === type;

const is = value => {
	if (value == null) { // eslint-disable-line no-eq-null, eqeqeq
		return 'null';
	}

	if (value === true || value === false) {
		return 'boolean';
	}

	const type = typeof value;

	if (type === 'undefined') {
		return 'undefined';
	}

	if (type === 'string') {
		return 'string';
	}

	if (type === 'number') {
		return 'number';
	}

	if (type === 'symbol') {
		return 'symbol';
	}

	if (is.function(value)) {
		return 'Function';
	}

	if (Array.isArray(value)) {
		return 'Array';
	}

	if (Buffer.isBuffer(value)) {
		return 'Buffer';
	}

	const tagType = getObjectType(value);
	if (tagType) {
		return tagType;
	}

	if (value instanceof String || value instanceof Boolean || value instanceof Number) {
		throw new TypeError('Please don\'t use object wrappers for primitive types');
	}

	return 'Object';
};

is.undefined = isOfType('undefined');
is.null = x => x === null;
is.string = isOfType('string');
is.number = isOfType('number');
is.boolean = isOfType('boolean');
is.symbol = isOfType('symbol');

is.array = Array.isArray;
is.function = isOfType('function');
is.buffer = Buffer.isBuffer;

const isObject = x => typeof x === 'object';

is.object = x => !is.nullOrUndefined(x) && (is.function(x) || isObject(x));

is.nativePromise = isObjectOfType('Promise');

<<<<<<< HEAD
is.generator = x => is.iterable(x) && is.function(x.next) && is.function(x.throw);

is.generatorFunction = x => getObjectType(x) === 'GeneratorFunction';

is.regExp = x => getObjectType(x) === 'RegExp';
is.date = x => getObjectType(x) === 'Date';
is.error = x => getObjectType(x) === 'Error';
is.map = x => getObjectType(x) === 'Map';
is.set = x => getObjectType(x) === 'Set';
is.weakMap = x => getObjectType(x) === 'WeakMap';
is.weakSet = x => getObjectType(x) === 'WeakSet';

is.int8Array = x => getObjectType(x) === 'Int8Array';
is.uint8Array = x => getObjectType(x) === 'Uint8Array';
is.uint8ClampedArray = x => getObjectType(x) === 'Uint8ClampedArray';
is.int16Array = x => getObjectType(x) === 'Int16Array';
is.uint16Array = x => getObjectType(x) === 'Uint16Array';
is.int32Array = x => getObjectType(x) === 'Int32Array';
is.uint32Array = x => getObjectType(x) === 'Uint32Array';
is.float32Array = x => getObjectType(x) === 'Float32Array';
is.float64Array = x => getObjectType(x) === 'Float64Array';

is.arrayBuffer = x => getObjectType(x) === 'ArrayBuffer';

is.sharedArrayBuffer = x => {
	try {
		return getObjectType(x) === 'SharedArrayBuffer';
	} catch (err) {
		return false;
	}
};
=======
const hasPromiseAPI = x =>
	!is.null(x) &&
	isObject(x) &&
	is.function(x.then) &&
	is.function(x.catch);

is.promise = x => is.nativePromise(x) || hasPromiseAPI(x);

is.regExp = isObjectOfType('RegExp');
is.date = isObjectOfType('Date');
is.error = isObjectOfType('Error');
is.map = isObjectOfType('Map');
is.set = isObjectOfType('Set');
is.weakMap = isObjectOfType('WeakMap');
is.weakSet = isObjectOfType('WeakSet');

is.int8Array = isObjectOfType('Int8Array');
is.uint8Array = isObjectOfType('Uint8Array');
is.uint8ClampedArray = isObjectOfType('Uint8ClampedArray');
is.int16Array = isObjectOfType('Int16Array');
is.uint16Array = isObjectOfType('Uint16Array');
is.int32Array = isObjectOfType('Int32Array');
is.uint32Array = isObjectOfType('Uint32Array');
is.float32Array = isObjectOfType('Float32Array');
is.float64Array = isObjectOfType('Float64Array');

is.arrayBuffer = isObjectOfType('ArrayBuffer');
is.sharedArrayBuffer = isObjectOfType('SharedArrayBuffer');
>>>>>>> 000f66bb

is.nan = Number.isNaN;
is.nullOrUndefined = x => is.null(x) || is.undefined(x);

const primitiveTypes = new Set([
	'undefined',
	'string',
	'number',
	'boolean',
	'symbol'
]);
is.primitive = x => is.null(x) || primitiveTypes.has(typeof x);

is.integer = Number.isInteger;

is.plainObject = x => {
	// From: https://github.com/sindresorhus/is-plain-obj/blob/master/index.js
	let prototype;
	// eslint-disable-next-line no-return-assign
	return getObjectType(x) === 'Object' &&
		(prototype = Object.getPrototypeOf(x), prototype === null ||
			prototype === Object.getPrototypeOf({}));
};

is.iterable = x => !is.nullOrUndefined(x) && is.function(x[Symbol.iterator]);

is.class = x => is.function(x) && x.toString().startsWith('class ');

const typedArrayTypes = new Set([
	'Int8Array',
	'Uint8Array',
	'Uint8ClampedArray',
	'Int16Array',
	'Uint16Array',
	'Int32Array',
	'Uint32Array',
	'Float32Array',
	'Float64Array'
]);
is.typedArray = x => typedArrayTypes.has(getObjectType(x));

is.inRange = (x, range) => {
	if (is.number(range)) {
		return x >= Math.min(0, range) && x <= Math.max(range, 0);
	}

	if (is.array(range) && range.length === 2) {
		// TODO: Use spread operator here when targeting Node.js 6 or higher
		return x >= Math.min.apply(null, range) && x <= Math.max.apply(null, range);
	}

	throw new TypeError(`Invalid range: ${util.inspect(range)}`);
};

module.exports = is;<|MERGE_RESOLUTION|>--- conflicted
+++ resolved
@@ -74,39 +74,6 @@
 
 is.nativePromise = isObjectOfType('Promise');
 
-<<<<<<< HEAD
-is.generator = x => is.iterable(x) && is.function(x.next) && is.function(x.throw);
-
-is.generatorFunction = x => getObjectType(x) === 'GeneratorFunction';
-
-is.regExp = x => getObjectType(x) === 'RegExp';
-is.date = x => getObjectType(x) === 'Date';
-is.error = x => getObjectType(x) === 'Error';
-is.map = x => getObjectType(x) === 'Map';
-is.set = x => getObjectType(x) === 'Set';
-is.weakMap = x => getObjectType(x) === 'WeakMap';
-is.weakSet = x => getObjectType(x) === 'WeakSet';
-
-is.int8Array = x => getObjectType(x) === 'Int8Array';
-is.uint8Array = x => getObjectType(x) === 'Uint8Array';
-is.uint8ClampedArray = x => getObjectType(x) === 'Uint8ClampedArray';
-is.int16Array = x => getObjectType(x) === 'Int16Array';
-is.uint16Array = x => getObjectType(x) === 'Uint16Array';
-is.int32Array = x => getObjectType(x) === 'Int32Array';
-is.uint32Array = x => getObjectType(x) === 'Uint32Array';
-is.float32Array = x => getObjectType(x) === 'Float32Array';
-is.float64Array = x => getObjectType(x) === 'Float64Array';
-
-is.arrayBuffer = x => getObjectType(x) === 'ArrayBuffer';
-
-is.sharedArrayBuffer = x => {
-	try {
-		return getObjectType(x) === 'SharedArrayBuffer';
-	} catch (err) {
-		return false;
-	}
-};
-=======
 const hasPromiseAPI = x =>
 	!is.null(x) &&
 	isObject(x) &&
@@ -114,6 +81,11 @@
 	is.function(x.catch);
 
 is.promise = x => is.nativePromise(x) || hasPromiseAPI(x);
+
+is.generator = x => is.iterable(x) && is.function(x.next) && is.function(x.throw);
+
+// Change to use `isObjectOfType` once Node 4.x.x LTS is dropped
+is.generatorFunction = x => x.constructor.name === 'GeneratorFunction';
 
 is.regExp = isObjectOfType('RegExp');
 is.date = isObjectOfType('Date');
@@ -135,7 +107,6 @@
 
 is.arrayBuffer = isObjectOfType('ArrayBuffer');
 is.sharedArrayBuffer = isObjectOfType('SharedArrayBuffer');
->>>>>>> 000f66bb
 
 is.nan = Number.isNaN;
 is.nullOrUndefined = x => is.null(x) || is.undefined(x);
