'use strict';
const util = require('util');

const toString = Object.prototype.toString;
const getObjectType = x => toString.call(x).slice(8, -1);
const isOfType = type => x => typeof x === type; // eslint-disable-line valid-typeof
const isObjectOfType = type => x => getObjectType(x) === type;

const is = value => {
	if (value === null) {
		return 'null';
	}

	if (value === true || value === false) {
		return 'boolean';
	}

	const type = typeof value;

	if (type === 'undefined') {
		return 'undefined';
	}

	if (type === 'string') {
		return 'string';
	}

	if (type === 'number') {
		return 'number';
	}

	if (type === 'symbol') {
		return 'symbol';
	}

	if (is.function(value)) {
		return 'Function';
	}

	if (Array.isArray(value)) {
		return 'Array';
	}

	if (Buffer.isBuffer(value)) {
		return 'Buffer';
	}

	const tagType = getObjectType(value);
	if (tagType) {
		return tagType;
	}

	if (value instanceof String || value instanceof Boolean || value instanceof Number) {
		throw new TypeError('Please don\'t use object wrappers for primitive types');
	}

	return 'Object';
};

is.undefined = isOfType('undefined');
is.null = x => x === null;
is.string = isOfType('string');
is.number = isOfType('number');
is.boolean = x => x === true || x === false;
is.symbol = isOfType('symbol');

is.array = Array.isArray;
is.function = isOfType('function');
is.buffer = Buffer.isBuffer;

const isObject = x => typeof x === 'object';

is.object = x => !is.nullOrUndefined(x) && (is.function(x) || isObject(x));

is.nativePromise = isObjectOfType('Promise');

const hasPromiseAPI = x =>
	!is.null(x) &&
	isObject(x) &&
	is.function(x.then) &&
	is.function(x.catch);

is.promise = x => is.nativePromise(x) || hasPromiseAPI(x);

is.generator = x => is.iterable(x) && is.function(x.next) && is.function(x.throw);

// TODO: Change to use `isObjectOfType` once Node.js 6 or higher is targeted
is.generatorFunction = x => is.function(x) && is.function(x.constructor) && x.constructor.name === 'GeneratorFunction';

is.regExp = isObjectOfType('RegExp');
is.date = isObjectOfType('Date');
is.error = isObjectOfType('Error');
is.map = isObjectOfType('Map');
is.set = isObjectOfType('Set');
is.weakMap = isObjectOfType('WeakMap');
is.weakSet = isObjectOfType('WeakSet');

is.int8Array = isObjectOfType('Int8Array');
is.uint8Array = isObjectOfType('Uint8Array');
is.uint8ClampedArray = isObjectOfType('Uint8ClampedArray');
is.int16Array = isObjectOfType('Int16Array');
is.uint16Array = isObjectOfType('Uint16Array');
is.int32Array = isObjectOfType('Int32Array');
is.uint32Array = isObjectOfType('Uint32Array');
is.float32Array = isObjectOfType('Float32Array');
is.float64Array = isObjectOfType('Float64Array');

is.arrayBuffer = isObjectOfType('ArrayBuffer');
is.sharedArrayBuffer = isObjectOfType('SharedArrayBuffer');

is.nan = Number.isNaN;
is.nullOrUndefined = x => is.null(x) || is.undefined(x);

const primitiveTypes = new Set([
	'undefined',
	'string',
	'number',
	'boolean',
	'symbol'
]);
is.primitive = x => is.null(x) || primitiveTypes.has(typeof x);

is.integer = Number.isInteger;

is.plainObject = x => {
	// From: https://github.com/sindresorhus/is-plain-obj/blob/master/index.js
	let prototype;
	// eslint-disable-next-line no-return-assign
	return getObjectType(x) === 'Object' &&
		(prototype = Object.getPrototypeOf(x), prototype === null ||
			prototype === Object.getPrototypeOf({}));
};

is.iterable = x => !is.nullOrUndefined(x) && is.function(x[Symbol.iterator]);

is.class = x => is.function(x) && x.toString().startsWith('class ');

const typedArrayTypes = new Set([
	'Int8Array',
	'Uint8Array',
	'Uint8ClampedArray',
	'Int16Array',
	'Uint16Array',
	'Int32Array',
	'Uint32Array',
	'Float32Array',
	'Float64Array'
]);
is.typedArray = x => typedArrayTypes.has(getObjectType(x));

is.inRange = (x, range) => {
	if (is.number(range)) {
		return x >= Math.min(0, range) && x <= Math.max(range, 0);
	}

	if (is.array(range) && range.length === 2) {
		// TODO: Use spread operator here when targeting Node.js 6 or higher
		return x >= Math.min.apply(null, range) && x <= Math.max.apply(null, range);
	}

	throw new TypeError(`Invalid range: ${util.inspect(range)}`);
};

<<<<<<< HEAD
is.domElement = x => {
	const ELEMENT_NODE = 1;
	const propsToCheck = ['innerHTML', 'ownerDocument', 'style', 'attributes', 'nodeValue'];
	return is.object(x) && x.nodeType === ELEMENT_NODE && is.string(x.nodeName) &&
				!is.plainObject(x) && propsToCheck.every(prop => prop in x);
};
=======
is.infinite = x => x === Infinity || x === -Infinity;
>>>>>>> ee8f5d16

module.exports = is;<|MERGE_RESOLUTION|>--- conflicted
+++ resolved
@@ -161,15 +161,13 @@
 	throw new TypeError(`Invalid range: ${util.inspect(range)}`);
 };
 
-<<<<<<< HEAD
 is.domElement = x => {
 	const ELEMENT_NODE = 1;
 	const propsToCheck = ['innerHTML', 'ownerDocument', 'style', 'attributes', 'nodeValue'];
 	return is.object(x) && x.nodeType === ELEMENT_NODE && is.string(x.nodeName) &&
 				!is.plainObject(x) && propsToCheck.every(prop => prop in x);
 };
-=======
+
 is.infinite = x => x === Infinity || x === -Infinity;
->>>>>>> ee8f5d16
 
 module.exports = is;