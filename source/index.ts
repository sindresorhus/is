import * as util from 'util';

const toString = Object.prototype.toString;
const getObjectType = (value: any) => toString.call(value).slice(8, -1) as string;
const isOfType = (type: string) => (value: any) => typeof value === type; // tslint:disable-line:strict-type-predicates
const isObjectOfType = (type: string) => (value: any) => getObjectType(value) === type;

function is(value: any) { // tslint:disable-line:only-arrow-functions
	if (value === null) {
		return 'null';
	}

	if (value === true || value === false) {
		return 'boolean';
	}

	const type = typeof value;

	if (type === 'undefined') {
		return 'undefined';
	}

	if (type === 'string') {
		return 'string';
	}

	if (type === 'number') {
		return 'number';
	}

	if (type === 'symbol') {
		return 'symbol';
	}

	if (is.function_(value)) {
		return 'Function';
	}

	if (Array.isArray(value)) {
		return 'Array';
	}

	if (Buffer.isBuffer(value)) {
		return 'Buffer';
	}

	const tagType = getObjectType(value);
	if (tagType) {
		return tagType;
	}

	if (value instanceof String || value instanceof Boolean || value instanceof Number) {
		throw new TypeError('Please don\'t use object wrappers for primitive types');
	}

	return 'Object';
}

namespace is { // tslint:disable-line:no-namespace
	const isObject = (value: any) => typeof value === 'object';

	// tslint:disable:variable-name
	export const undefined = isOfType('undefined');
	export const string = isOfType('string');
	export const number = isOfType('number');
	export const function_ = isOfType('function');
	export const null_ = (value: any) => value === null;

	export const class_ = (value: any) => function_(value) && value.toString().startsWith('class ');
	export const boolean = (value: any) => value === true || value === false;
	// tslint:enable:variable-name

	export const symbol = isOfType('symbol');

	export const array = Array.isArray;
	export const buffer = Buffer.isBuffer;

	export const nullOrUndefined = (value: any) => null_(value) || undefined(value);
	export const object = (value: any) => !nullOrUndefined(value) && (function_(value) || isObject(value));
	export const iterable = (value: any) => !nullOrUndefined(value) && function_(value[Symbol.iterator]);
	export const generator = (value: any) => iterable(value) && function_(value.next) && function_(value.throw);

	export const nativePromise = isObjectOfType('Promise');

	const hasPromiseAPI = (value: any) =>
		!null_(value) &&
		isObject(value) &&
		function_(value.then) &&
		function_(value.catch);

	export const promise = (value: any) => nativePromise(value) || hasPromiseAPI(value);

	// TODO: Change to use `isObjectOfType` once Node.js 6 or higher is targeted
	const isFunctionOfType = (type: string) => (value: any) => function_(value) && function_(value.constructor) && value.constructor.name === type;

	export const generatorFunction = isFunctionOfType('GeneratorFunction');
	export const asyncFunction = isFunctionOfType('AsyncFunction');

	export const regExp = isObjectOfType('RegExp');
	export const date = isObjectOfType('Date');
	export const error = isObjectOfType('Error');
	export const map = isObjectOfType('Map');
	export const set = isObjectOfType('Set');
	export const weakMap = isObjectOfType('WeakMap');
	export const weakSet = isObjectOfType('WeakSet');

	export const int8Array = isObjectOfType('Int8Array');
	export const uint8Array = isObjectOfType('Uint8Array');
	export const uint8ClampedArray = isObjectOfType('Uint8ClampedArray');
	export const int16Array = isObjectOfType('Int16Array');
	export const uint16Array = isObjectOfType('Uint16Array');
	export const int32Array = isObjectOfType('Int32Array');
	export const uint32Array = isObjectOfType('Uint32Array');
	export const float32Array = isObjectOfType('Float32Array');
	export const float64Array = isObjectOfType('Float64Array');

	export const arrayBuffer = isObjectOfType('ArrayBuffer');
	export const sharedArrayBuffer = isObjectOfType('SharedArrayBuffer');

	export const truthy = (value: any) => Boolean(value);
	export const falsy = (value: any) => !value;

	export const nan = (value: any) => Number.isNaN(value);

	const primitiveTypes = new Set([
		'undefined',
		'string',
		'number',
		'boolean',
		'symbol'
	]);

	export const primitive = (value: any) => null_(value) || primitiveTypes.has(typeof value);

	export const integer = (value: any) => Number.isInteger(value);
	export const safeInteger = (value: any) => Number.isSafeInteger(value);

	export const plainObject = (value: any) => {
		// From: https://github.com/sindresorhus/is-plain-obj/blob/master/index.js
		let prototype;

		return getObjectType(value) === 'Object' &&
			(prototype = Object.getPrototypeOf(value), prototype === null || // tslint:disable-line:ban-comma-operator
				prototype === Object.getPrototypeOf({}));
	};

	const typedArrayTypes = new Set([
		'Int8Array',
		'Uint8Array',
		'Uint8ClampedArray',
		'Int16Array',
		'Uint16Array',
		'Int32Array',
		'Uint32Array',
		'Float32Array',
		'Float64Array'
	]);
	export const typedArray = (value: any) => typedArrayTypes.has(getObjectType(value));

	const isValidLength = (value: any) => safeInteger(value) && value > -1;
	export const arrayLike = (value: any) => !nullOrUndefined(value) && !function_(value) && isValidLength(value.length);

	export const inRange = (value: number, range: number | number[]) => {
		if (number(range)) {
			return value >= Math.min(0, range as number) && value <= Math.max(range as number, 0);
		}

		if (array(range) && range.length === 2) {
			// TODO: Use spread operator here when targeting Node.js 6 or higher
			return value >= Math.min.apply(null, range) && value <= Math.max.apply(null, range);
		}

		throw new TypeError(`Invalid range: ${util.inspect(range)}`);
	};

	const NODE_TYPE_ELEMENT = 1;
	const DOM_PROPERTIES_TO_CHECK = [
		'innerHTML',
		'ownerDocument',
		'style',
		'attributes',
		'nodeValue'
	];

	export const domElement = (value: any) => object(value) && value.nodeType === NODE_TYPE_ELEMENT && string(value.nodeName) &&
		!plainObject(value) && DOM_PROPERTIES_TO_CHECK.every(property => property in value);

	export const infinite = (value: any) => value === Infinity || value === -Infinity;

	const isAbsoluteMod2 = (value: number) => (rem: number) => integer(rem) && Math.abs(rem % 2) === value;
	export const even = isAbsoluteMod2(0);
	export const odd = isAbsoluteMod2(1);

	const isWhiteSpaceString = (value: any) => string(value) && /\S/.test(value) === false;
	const isEmptyStringOrArray = (value: any) => (string(value) || array(value)) && value.length === 0;
	const isEmptyObject = (value: any) => !map(value) && !set(value) && object(value) && Object.keys(value).length === 0;
	const isEmptyMapOrSet = (value: any) => (map(value) || set(value)) && value.size === 0;

	export const empty = (value: any) => falsy(value) || isEmptyStringOrArray(value) || isEmptyObject(value) || isEmptyMapOrSet(value);
	export const emptyOrWhitespace = (value: any) => empty(value) || isWhiteSpaceString(value);

	type ArrayMethod = (fn: (value: any, index: number, arr: any[]) => boolean, thisArg?: any) => boolean;
	const predicateOnArray = (method: ArrayMethod, predicate: any, args: IArguments) => {
		// `args` is the calling function's "arguments object".
		// We have to do it this way to keep node v4 support.
		// So here we convert it to an array and slice off the first item.
		const values = Array.prototype.slice.call(args, 1);

		if (function_(predicate) === false) {
			throw new TypeError(`Invalid predicate: ${util.inspect(predicate)}`);
		}

		if (values.length === 0) {
			throw new TypeError('Invalid number of values');
		}

		return method.call(values, predicate);
	};

	// We can't use rest parameters in node v4 due to the lack of the spread operator.
	// Therefore We have to use anonymous functions for the any() and all() methods
	// tslint:disable:only-arrow-functions no-function-expression
	export function any(...predicate: any[]): any; // tslint:disable-line:variable-name
	export function any(predicate: any) {
		return predicateOnArray(Array.prototype.some, predicate, arguments);
	}

	export function all(...predicate: any[]): any;
	export function all(predicate: any) {
		return predicateOnArray(Array.prototype.every, predicate, arguments);
	}
	// tslint:enable:only-arrow-functions no-function-expression
}

// Some few keywords are reserved, but we'll populate them for Node.js users
// See https://github.com/Microsoft/TypeScript/issues/2536
Object.defineProperties(is, {
	class: {
		value: is.class_
	},
	function: {
		value: is.function_
	},
	null: {
		value: is.null_
	}
});

<<<<<<< HEAD
export default is; // tslint:disable-line:no-default-export

// For CommonJS default export support
module.exports = is;
module.exports.default = is;
=======
export default is;
>>>>>>> d075b547
<|MERGE_RESOLUTION|>--- conflicted
+++ resolved
@@ -246,12 +246,8 @@
 	}
 });
 
-<<<<<<< HEAD
-export default is; // tslint:disable-line:no-default-export
+export default is;
 
 // For CommonJS default export support
 module.exports = is;
-module.exports.default = is;
-=======
-export default is;
->>>>>>> d075b547
+module.exports.default = is;