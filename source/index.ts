--- conflicted
+++ resolved
@@ -226,16 +226,12 @@
 is.map = <Key = unknown, Value = unknown>(value: unknown): value is Map<Key, Value> => isObjectOfType<Map<Key, Value>>('Map')(value);
 
 is.set = <T = unknown>(value: unknown): value is Set<T> => isObjectOfType<Set<T>>('Set')(value);
-<<<<<<< HEAD
-is.weakMap = <Key extends object = object, Value = unknown>(value: unknown): value is WeakMap<Key, Value> => isObjectOfType<WeakMap<Key, Value>>('WeakMap')(value);
-is.weakSet = (value: unknown): value is WeakSet<object> => isObjectOfType<WeakSet<object>>('WeakSet')(value);
+
+is.weakMap = <Key extends object = object, Value = unknown>(value: unknown): value is WeakMap<Key, Value> => isObjectOfType<WeakMap<Key, Value>>('WeakMap')(value); // eslint-disable-line @typescript-eslint/ban-types
+
+is.weakSet = (value: unknown): value is WeakSet<object> => isObjectOfType<WeakSet<object>>('WeakSet')(value); // eslint-disable-line @typescript-eslint/ban-types
+
 is.weakRef = (value: unknown): value is WeakRef<object> => isObjectOfType<WeakRef<object>>('WeakRef')(value);
-=======
-
-is.weakMap = <Key extends object = object, Value = unknown>(value: unknown): value is WeakMap<Key, Value> => isObjectOfType<WeakMap<Key, Value>>('WeakMap')(value); // eslint-disable-line @typescript-eslint/ban-types
-
-is.weakSet = (value: unknown): value is WeakSet<object> => isObjectOfType<WeakSet<object>>('WeakSet')(value); // eslint-disable-line @typescript-eslint/ban-types
->>>>>>> 06d217f7
 
 is.int8Array = isObjectOfType<Int8Array>('Int8Array');
 is.uint8Array = isObjectOfType<Uint8Array>('Uint8Array');
@@ -529,14 +525,9 @@
 	error: (value: unknown) => asserts value is Error;
 	map: <Key = unknown, Value = unknown>(value: unknown) => asserts value is Map<Key, Value>;
 	set: <T = unknown>(value: unknown) => asserts value is Set<T>;
-<<<<<<< HEAD
-	weakMap: <Key extends object = object, Value = unknown>(value: unknown) => asserts value is WeakMap<Key, Value>;
-	weakSet: <T extends object = object>(value: unknown) => asserts value is WeakSet<T>;
-	weakRef: <T extends object = object>(value: unknown) => asserts value is WeakRef<T>;
-=======
 	weakMap: <Key extends object = object, Value = unknown>(value: unknown) => asserts value is WeakMap<Key, Value>; // eslint-disable-line @typescript-eslint/ban-types
 	weakSet: <T extends object = object>(value: unknown) => asserts value is WeakSet<T>; // eslint-disable-line @typescript-eslint/ban-types
->>>>>>> 06d217f7
+	weakRef: <T extends object = object>(value: unknown) => asserts value is WeakRef<T>;
 	int8Array: (value: unknown) => asserts value is Int8Array;
 	uint8Array: (value: unknown) => asserts value is Uint8Array;
 	uint8ClampedArray: (value: unknown) => asserts value is Uint8ClampedArray;
@@ -621,8 +612,8 @@
 	},
 	buffer: (value: unknown): asserts value is Buffer => assertType(is.buffer(value), 'Buffer', value),
 	blob: (value: unknown): asserts value is Blob => assertType(is.blob(value), 'Blob', value),
-	nullOrUndefined: (value: unknown): asserts value is null | undefined => assertType(is.nullOrUndefined(value), AssertionTypeDescription.nullOrUndefined, value), // eslint-disable-line @typescript-eslint/ban-types
-	object: (value: unknown): asserts value is object => assertType(is.object(value), 'Object', value), // eslint-disable-line @typescript-eslint/ban-types
+	nullOrUndefined: (value: unknown): asserts value is null | undefined => assertType(is.nullOrUndefined(value), AssertionTypeDescription.nullOrUndefined, value),
+	object: (value: unknown): asserts value is object => assertType(is.object(value), 'Object', value),
 	iterable: <T = unknown>(value: unknown): asserts value is Iterable<T> => assertType(is.iterable(value), AssertionTypeDescription.iterable, value),
 	asyncIterable: <T = unknown>(value: unknown): asserts value is AsyncIterable<T> => assertType(is.asyncIterable(value), AssertionTypeDescription.asyncIterable, value),
 	generator: (value: unknown): asserts value is Generator => assertType(is.generator(value), 'Generator', value),
@@ -640,14 +631,9 @@
 	error: (value: unknown): asserts value is Error => assertType(is.error(value), 'Error', value),
 	map: <Key = unknown, Value = unknown>(value: unknown): asserts value is Map<Key, Value> => assertType(is.map(value), 'Map', value), // eslint-disable-line unicorn/no-array-callback-reference
 	set: <T = unknown>(value: unknown): asserts value is Set<T> => assertType(is.set(value), 'Set', value),
-<<<<<<< HEAD
-	weakMap: <Key extends object = object, Value = unknown>(value: unknown): asserts value is WeakMap<Key, Value> => assertType(is.weakMap(value), 'WeakMap', value),
-	weakSet: <T extends object = object>(value: unknown): asserts value is WeakSet<T> => assertType(is.weakSet(value), 'WeakSet', value),
-	weakRef: <T extends object = object>(value: unknown): asserts value is WeakRef<T> => assertType(is.weakRef(value), 'WeakRef', value),
-=======
 	weakMap: <Key extends object = object, Value = unknown>(value: unknown): asserts value is WeakMap<Key, Value> => assertType(is.weakMap(value), 'WeakMap', value), // eslint-disable-line @typescript-eslint/ban-types
 	weakSet: <T extends object = object>(value: unknown): asserts value is WeakSet<T> => assertType(is.weakSet(value), 'WeakSet', value), // eslint-disable-line @typescript-eslint/ban-types
->>>>>>> 06d217f7
+	weakRef: <T extends object = object>(value: unknown): asserts value is WeakRef<T> => assertType(is.weakRef(value), 'WeakRef', value),
 	int8Array: (value: unknown): asserts value is Int8Array => assertType(is.int8Array(value), 'Int8Array', value),
 	uint8Array: (value: unknown): asserts value is Uint8Array => assertType(is.uint8Array(value), 'Uint8Array', value),
 	uint8ClampedArray: (value: unknown): asserts value is Uint8ClampedArray => assertType(is.uint8ClampedArray(value), 'Uint8ClampedArray', value),
