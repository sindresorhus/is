/// <reference lib="es2016"/>
/// <reference lib="es2017.sharedmemory"/>
/// <reference lib="esnext.asynciterable"/>
/// <reference lib="dom"/>
<<<<<<< HEAD
=======
import symbolObservable from 'symbol-observable';
import {URL} from 'url';
>>>>>>> 566f3636

type TypedArray = Int8Array | Uint8Array | Uint8ClampedArray | Int16Array | Uint16Array | Int32Array | Uint32Array | Float32Array | Float64Array;
type Primitive = null | undefined | string | number | boolean | Symbol;

export interface ArrayLike {
	length: number;
}

export interface Class<T = unknown> {
	new(...args: any[]): T;
}

type DomElement = object & { nodeType: 1; nodeName: string };
type NodeStream = object & { pipe: Function };

export const enum TypeName {
	null = 'null',
	boolean = 'boolean',
	undefined = 'undefined',
	string = 'string',
	number = 'number',
	symbol = 'symbol',
	Function = 'Function',
	GeneratorFunction = 'GeneratorFunction',
	AsyncFunction = 'AsyncFunction',
	Observable = 'Observable',
	Array = 'Array',
	Buffer = 'Buffer',
	Object = 'Object',
	RegExp = 'RegExp',
	Date = 'Date',
	Error = 'Error',
	Map = 'Map',
	Set = 'Set',
	WeakMap = 'WeakMap',
	WeakSet = 'WeakSet',
	Int8Array = 'Int8Array',
	Uint8Array = 'Uint8Array',
	Uint8ClampedArray = 'Uint8ClampedArray',
	Int16Array = 'Int16Array',
	Uint16Array = 'Uint16Array',
	Int32Array = 'Int32Array',
	Uint32Array = 'Uint32Array',
	Float32Array = 'Float32Array',
	Float64Array = 'Float64Array',
	ArrayBuffer = 'ArrayBuffer',
	SharedArrayBuffer = 'SharedArrayBuffer',
	DataView = 'DataView',
	Promise = 'Promise',
	URL = 'URL'
}

const toString = Object.prototype.toString;
const isOfType = <T>(type: string) => (value: unknown): value is T => typeof value === type;
const isBuffer = (input: unknown): input is Buffer => !is.nullOrUndefined(input) && !is.nullOrUndefined((input as Buffer).constructor) && is.function_((input as Buffer).constructor.isBuffer) && (input as Buffer).constructor.isBuffer(input);

const getObjectType = (value: unknown): TypeName | null => {
	const objectName = toString.call(value).slice(8, -1);

	if (objectName) {
		return objectName as TypeName;
	}

	return null;
};

const isObjectOfType = <T>(type: TypeName) => (value: unknown): value is T => getObjectType(value) === type;

function is(value: unknown): TypeName { // tslint:disable-line:only-arrow-functions
	switch (value) {
		case null:
			return TypeName.null;
		case true:
		case false:
			return TypeName.boolean;
		default:
	}

	switch (typeof value) {
		case 'undefined':
			return TypeName.undefined;
		case 'string':
			return TypeName.string;
		case 'number':
			return TypeName.number;
		case 'symbol':
			return TypeName.symbol;
		default:
	}

	if (is.function_(value)) {
		return TypeName.Function;
	}

	if (is.observable(value)) {
		return TypeName.Observable;
	}

	if (Array.isArray(value)) {
		return TypeName.Array;
	}

	if (isBuffer(value)) {
		return TypeName.Buffer;
	}

	const tagType = getObjectType(value);
	if (tagType) {
		return tagType;
	}

	if (value instanceof String || value instanceof Boolean || value instanceof Number) {
		throw new TypeError('Please don\'t use object wrappers for primitive types');
	}

	return TypeName.Object;
}

namespace is { // tslint:disable-line:no-namespace
	// tslint:disable-next-line:strict-type-predicates
	const isObject = (value: unknown): value is object => typeof value === 'object';

	// tslint:disable:variable-name
	export const undefined = isOfType<undefined>('undefined');
	export const string = isOfType<string>('string');
	export const number = isOfType<number>('number');
	export const function_ = isOfType<Function>('function');
	// tslint:disable-next-line:strict-type-predicates
	export const null_ = (value: unknown): value is null => value === null;
	export const class_ = (value: unknown): value is Class => function_(value) && value.toString().startsWith('class ');
	export const boolean = (value: unknown): value is boolean => value === true || value === false;
	export const symbol = isOfType<Symbol>('symbol');
	// tslint:enable:variable-name

	export const numericString = (value: unknown): boolean =>
		string(value) && value.length > 0 && !Number.isNaN(Number(value));

	export const array = Array.isArray;
	export const buffer = isBuffer;

	export const nullOrUndefined = (value: unknown): value is null | undefined => null_(value) || undefined(value);
	export const object = (value: unknown): value is object => !nullOrUndefined(value) && (function_(value) || isObject(value));
	export const iterable = (value: unknown): value is IterableIterator<unknown> => !nullOrUndefined(value) && function_((value as IterableIterator<unknown>)[Symbol.iterator]);
	export const asyncIterable = (value: unknown): value is AsyncIterableIterator<unknown> => !nullOrUndefined(value) && function_((value as AsyncIterableIterator<unknown>)[Symbol.asyncIterator]);
	export const generator = (value: unknown): value is Generator => iterable(value) && function_(value.next) && function_(value.throw);

	export const nativePromise = (value: unknown): value is Promise<unknown> =>
		isObjectOfType<Promise<unknown>>(TypeName.Promise)(value);

	const hasPromiseAPI = (value: unknown): value is Promise<unknown> =>
		!null_(value) &&
		isObject(value) as unknown &&
		function_((value as Promise<unknown>).then) &&
		function_((value as Promise<unknown>).catch);

	export const promise = (value: unknown): value is Promise<unknown> => nativePromise(value) || hasPromiseAPI(value);

	export const generatorFunction = isObjectOfType<GeneratorFunction>(TypeName.GeneratorFunction);
	export const asyncFunction = isObjectOfType<Function>(TypeName.AsyncFunction);
	export const boundFunction = (value: unknown): value is Function => function_(value) && !value.hasOwnProperty('prototype');

	export const regExp = isObjectOfType<RegExp>(TypeName.RegExp);
	export const date = isObjectOfType<Date>(TypeName.Date);
	export const error = isObjectOfType<Error>(TypeName.Error);
	export const map = (value: unknown): value is Map<unknown, unknown> => isObjectOfType<Map<unknown, unknown>>(TypeName.Map)(value);
	export const set = (value: unknown): value is Set<unknown> => isObjectOfType<Set<unknown>>(TypeName.Set)(value);
	export const weakMap = (value: unknown): value is WeakMap<object, unknown> => isObjectOfType<WeakMap<object, unknown>>(TypeName.WeakMap)(value);
	export const weakSet = (value: unknown): value is WeakSet<object> => isObjectOfType<WeakSet<object>>(TypeName.WeakSet)(value);

	export const int8Array = isObjectOfType<Int8Array>(TypeName.Int8Array);
	export const uint8Array = isObjectOfType<Uint8Array>(TypeName.Uint8Array);
	export const uint8ClampedArray = isObjectOfType<Uint8ClampedArray>(TypeName.Uint8ClampedArray);
	export const int16Array = isObjectOfType<Int16Array>(TypeName.Int16Array);
	export const uint16Array = isObjectOfType<Uint16Array>(TypeName.Uint16Array);
	export const int32Array = isObjectOfType<Int32Array>(TypeName.Int32Array);
	export const uint32Array = isObjectOfType<Uint32Array>(TypeName.Uint32Array);
	export const float32Array = isObjectOfType<Float32Array>(TypeName.Float32Array);
	export const float64Array = isObjectOfType<Float64Array>(TypeName.Float64Array);

	export const arrayBuffer = isObjectOfType<ArrayBuffer>(TypeName.ArrayBuffer);
	export const sharedArrayBuffer = isObjectOfType<SharedArrayBuffer>(TypeName.SharedArrayBuffer);
	export const dataView = isObjectOfType<DataView>(TypeName.DataView);

	export const directInstanceOf = <T>(instance: unknown, klass: Class<T>): instance is T => Object.getPrototypeOf(instance) === klass.prototype;
	export const urlInstance = (value: unknown): value is URL => isObjectOfType<URL>(TypeName.URL)(value);

	export const urlString = (value: unknown) => {
		if (!string(value)) {
			return false;
		}

		try {
			new URL(value); // tslint:disable-line no-unused-expression
			return true;
		} catch {
			return false;
		}
	};

	export const truthy = (value: unknown) => Boolean(value);
	export const falsy = (value: unknown) => !value;

	export const nan = (value: unknown) => Number.isNaN(value as number);

	const primitiveTypes = new Set([
		'undefined',
		'string',
		'number',
		'boolean',
		'symbol'
	]);

	export const primitive = (value: unknown): value is Primitive => null_(value) || primitiveTypes.has(typeof value);

	export const integer = (value: unknown): value is number => Number.isInteger(value as number);
	export const safeInteger = (value: unknown): value is number => Number.isSafeInteger(value as number);

	export const plainObject = (value: unknown) => {
		// From: https://github.com/sindresorhus/is-plain-obj/blob/master/index.js
		let prototype;

		return getObjectType(value) === TypeName.Object &&
			(prototype = Object.getPrototypeOf(value), prototype === null || // tslint:disable-line:ban-comma-operator
				prototype === Object.getPrototypeOf({}));
	};

	const typedArrayTypes = new Set([
		TypeName.Int8Array,
		TypeName.Uint8Array,
		TypeName.Uint8ClampedArray,
		TypeName.Int16Array,
		TypeName.Uint16Array,
		TypeName.Int32Array,
		TypeName.Uint32Array,
		TypeName.Float32Array,
		TypeName.Float64Array
	]);
	export const typedArray = (value: unknown): value is TypedArray => {
		const objectType = getObjectType(value);

		if (objectType === null) {
			return false;
		}

		return typedArrayTypes.has(objectType);
	};

	const isValidLength = (value: unknown) => safeInteger(value) && value > -1;
	export const arrayLike = (value: unknown): value is ArrayLike => !nullOrUndefined(value) && !function_(value) && isValidLength((value as ArrayLike).length);

	export const inRange = (value: number, range: number | number[]) => {
		if (number(range)) {
			return value >= Math.min(0, range) && value <= Math.max(range, 0);
		}

		if (array(range) && range.length === 2) {
			return value >= Math.min(...range) && value <= Math.max(...range);
		}

		throw new TypeError(`Invalid range: ${JSON.stringify(range)}`);
	};

	const NODE_TYPE_ELEMENT = 1;
	const DOM_PROPERTIES_TO_CHECK = [
		'innerHTML',
		'ownerDocument',
		'style',
		'attributes',
		'nodeValue'
	];

	export const domElement = (value: unknown): value is DomElement => object(value) && (value as DomElement).nodeType === NODE_TYPE_ELEMENT && string((value as DomElement).nodeName) &&
		!plainObject(value) && DOM_PROPERTIES_TO_CHECK.every(property => property in (value as DomElement));

	export const observable = (value: unknown) => {
		if (!value) {
			return false;
		}

		if ((value as any)[Symbol.observable] && value === (value as any)[Symbol.observable]()) {
			return true;
		}

		if ((value as any)['@@observable'] && value === (value as any)['@@observable']()) {
			return true;
		}

		return false;
	};

	export const nodeStream = (value: unknown): value is NodeStream => !nullOrUndefined(value) && isObject(value) as unknown && function_((value as NodeStream).pipe) && !observable(value);

	export const infinite = (value: unknown) => value === Infinity || value === -Infinity;

	const isAbsoluteMod2 = (rem: number) => (value: number) => integer(value) && Math.abs(value % 2) === rem;
	export const even = isAbsoluteMod2(0);
	export const odd = isAbsoluteMod2(1);

	const isWhiteSpaceString = (value: unknown) => string(value) && /\S/.test(value) === false;

	export const emptyArray = (value: unknown) => array(value) && value.length === 0;
	export const nonEmptyArray = (value: unknown) => array(value) && value.length > 0;

	export const emptyString = (value: unknown) => string(value) && value.length === 0;
	export const nonEmptyString = (value: unknown) => string(value) && value.length > 0;
	export const emptyStringOrWhitespace = (value: unknown) => emptyString(value) || isWhiteSpaceString(value);

	export const emptyObject = (value: unknown) => object(value) && !map(value) && !set(value) && Object.keys(value).length === 0;
	export const nonEmptyObject = (value: unknown) => object(value) && !map(value) && !set(value) && Object.keys(value).length > 0;

	export const emptySet = (value: unknown) => set(value) && value.size === 0;
	export const nonEmptySet = (value: unknown) => set(value) && value.size > 0;

	export const emptyMap = (value: unknown) => map(value) && value.size === 0;
	export const nonEmptyMap = (value: unknown) => map(value) && value.size > 0;

	type ArrayMethod = (fn: (value: unknown, index: number, array: unknown[]) => boolean, thisArg?: unknown) => boolean;
	const predicateOnArray = (method: ArrayMethod, predicate: unknown, values: unknown[]) => {
		if (function_(predicate) === false) {
			throw new TypeError(`Invalid predicate: ${JSON.stringify(predicate)}`);
		}

		if (values.length === 0) {
			throw new TypeError('Invalid number of values');
		}

		return method.call(values, predicate as any);
	};

	// tslint:disable variable-name
	export const any = (predicate: unknown, ...values: unknown[]) => predicateOnArray(Array.prototype.some, predicate, values);
	export const all = (predicate: unknown, ...values: unknown[]) => predicateOnArray(Array.prototype.every, predicate, values);
	// tslint:enable variable-name
}

// Some few keywords are reserved, but we'll populate them for Node.js users
// See https://github.com/Microsoft/TypeScript/issues/2536
Object.defineProperties(is, {
	class: {
		value: is.class_
	},
	function: {
		value: is.function_
	},
	null: {
		value: is.null_
	}
});

export default is;

// For CommonJS default export support
module.exports = is;
module.exports.default = is;<|MERGE_RESOLUTION|>--- conflicted
+++ resolved
@@ -2,11 +2,7 @@
 /// <reference lib="es2017.sharedmemory"/>
 /// <reference lib="esnext.asynciterable"/>
 /// <reference lib="dom"/>
-<<<<<<< HEAD
-=======
-import symbolObservable from 'symbol-observable';
 import {URL} from 'url';
->>>>>>> 566f3636
 
 type TypedArray = Int8Array | Uint8Array | Uint8ClampedArray | Int16Array | Uint16Array | Int32Array | Uint32Array | Float32Array | Float64Array;
 type Primitive = null | undefined | string | number | boolean | Symbol;
