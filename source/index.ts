--- conflicted
+++ resolved
@@ -48,12 +48,7 @@
 	'FormData',
 	'URLSearchParams',
 	'HTMLElement',
-<<<<<<< HEAD
-	...typedArrayTypeNames,
-=======
 	'NaN',
-	...typedArrayTypeNames
->>>>>>> c408f5a2
 ] as const;
 
 type ObjectTypeName = typeof objectTypeNames[number];
