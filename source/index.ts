/// <reference lib="es2016"/>
/// <reference lib="es2017.sharedmemory"/>
/// <reference lib="esnext.asynciterable"/>
/// <reference lib="dom"/>

// TODO: Use the `URL` global when targeting Node.js 10
// tslint:disable-next-line
const URLGlobal = typeof URL === 'undefined' ? require('url').URL : URL;

type TypedArray = Int8Array | Uint8Array | Uint8ClampedArray | Int16Array | Uint16Array | Int32Array | Uint32Array | Float32Array | Float64Array;
type Primitive = null | undefined | string | number | boolean | Symbol;

export interface ArrayLike {
	length: number;
}

export type Class<T = unknown> = new(...args: any[]) => T;

type DomElement = object & { nodeType: 1; nodeName: string };
type NodeStream = object & { pipe: Function };

export const enum TypeName {
	null = 'null',
	boolean = 'boolean',
	undefined = 'undefined',
	string = 'string',
	number = 'number',
	symbol = 'symbol',
	Function = 'Function',
	GeneratorFunction = 'GeneratorFunction',
	AsyncFunction = 'AsyncFunction',
	Observable = 'Observable',
	Array = 'Array',
	Buffer = 'Buffer',
	Object = 'Object',
	RegExp = 'RegExp',
	Date = 'Date',
	Error = 'Error',
	Map = 'Map',
	Set = 'Set',
	WeakMap = 'WeakMap',
	WeakSet = 'WeakSet',
	Int8Array = 'Int8Array',
	Uint8Array = 'Uint8Array',
	Uint8ClampedArray = 'Uint8ClampedArray',
	Int16Array = 'Int16Array',
	Uint16Array = 'Uint16Array',
	Int32Array = 'Int32Array',
	Uint32Array = 'Uint32Array',
	Float32Array = 'Float32Array',
	Float64Array = 'Float64Array',
	ArrayBuffer = 'ArrayBuffer',
	SharedArrayBuffer = 'SharedArrayBuffer',
	DataView = 'DataView',
	Promise = 'Promise',
	URL = 'URL'
}

const toString = Object.prototype.toString;
const isOfType = <T>(type: string) => (value: unknown): value is T => typeof value === type;
const isBuffer = (input: unknown): input is Buffer => !is.nullOrUndefined(input) && !is.nullOrUndefined((input as Buffer).constructor) && is.function_((input as Buffer).constructor.isBuffer) && (input as Buffer).constructor.isBuffer(input);

const getObjectType = (value: unknown): TypeName | null => {
	const objectName = toString.call(value).slice(8, -1);

	if (objectName) {
		return objectName as TypeName;
	}

	return null;
};

const isObjectOfType = <T>(type: TypeName) => (value: unknown): value is T => getObjectType(value) === type;

function is(value: unknown): TypeName { // tslint:disable-line:only-arrow-functions
	switch (value) {
		case null:
			return TypeName.null;
		case true:
		case false:
			return TypeName.boolean;
		default:
	}

	switch (typeof value) {
		case 'undefined':
			return TypeName.undefined;
		case 'string':
			return TypeName.string;
		case 'number':
			return TypeName.number;
		case 'symbol':
			return TypeName.symbol;
		default:
	}

	if (is.function_(value)) {
		return TypeName.Function;
	}

	if (is.observable(value)) {
		return TypeName.Observable;
	}

	if (Array.isArray(value)) {
		return TypeName.Array;
	}

	if (isBuffer(value)) {
		return TypeName.Buffer;
	}

	const tagType = getObjectType(value);
	if (tagType) {
		return tagType;
	}

	if (value instanceof String || value instanceof Boolean || value instanceof Number) {
		throw new TypeError('Please don\'t use object wrappers for primitive types');
	}

	return TypeName.Object;
}

// tslint:disable-next-line:strict-type-predicates
const isObject = (value: unknown): value is object => typeof value === 'object';

is.undefined = isOfType<undefined>('undefined');
is.string = isOfType<string>('string');
is.number = isOfType<number>('number');
is.function_ = isOfType<Function>('function');
// tslint:disable-next-line:strict-type-predicates
is.null_ = (value: unknown): value is null => value === null;
is.class_ = (value: unknown): value is Class => is.function_(value) && value.toString().startsWith('class ');
is.boolean = (value: unknown): value is boolean => value === true || value === false;
is.symbol = isOfType<Symbol>('symbol');
// tslint:enable:variable-name

is.numericString = (value: unknown): boolean =>
	is.string(value) && value.length > 0 && !Number.isNaN(Number(value));

is.array = Array.isArray;
is.buffer = isBuffer;

is.nullOrUndefined = (value: unknown): value is null | undefined => is.null_(value) || is.undefined(value);
is.object = (value: unknown): value is object => !is.nullOrUndefined(value) && (is.function_(value) || isObject(value));
is.iterable = (value: unknown): value is IterableIterator<unknown> => !is.nullOrUndefined(value) && is.function_((value as IterableIterator<unknown>)[Symbol.iterator]);
is.asyncIterable = (value: unknown): value is AsyncIterableIterator<unknown> => !is.nullOrUndefined(value) && is.function_((value as AsyncIterableIterator<unknown>)[Symbol.asyncIterator]);
is.generator = (value: unknown): value is Generator => is.iterable(value) && is.function_(value.next) && is.function_(value.throw);

is.nativePromise = (value: unknown): value is Promise<unknown> =>
	isObjectOfType<Promise<unknown>>(TypeName.Promise)(value);

const hasPromiseAPI = (value: unknown): value is Promise<unknown> =>
	!is.null_(value) &&
	isObject(value) as unknown &&
	is.function_((value as Promise<unknown>).then) &&
	is.function_((value as Promise<unknown>).catch);

is.promise = (value: unknown): value is Promise<unknown> => is.nativePromise(value) || hasPromiseAPI(value);

is.generatorFunction = isObjectOfType<GeneratorFunction>(TypeName.GeneratorFunction);
is.asyncFunction = isObjectOfType<Function>(TypeName.AsyncFunction);
is.boundFunction = (value: unknown): value is Function => is.function_(value) && !value.hasOwnProperty('prototype');

is.regExp = isObjectOfType<RegExp>(TypeName.RegExp);
is.date = isObjectOfType<Date>(TypeName.Date);
is.error = isObjectOfType<Error>(TypeName.Error);
is.map = (value: unknown): value is Map<unknown, unknown> => isObjectOfType<Map<unknown, unknown>>(TypeName.Map)(value);
is.set = (value: unknown): value is Set<unknown> => isObjectOfType<Set<unknown>>(TypeName.Set)(value);
is.weakMap = (value: unknown): value is WeakMap<object, unknown> => isObjectOfType<WeakMap<object, unknown>>(TypeName.WeakMap)(value);
is.weakSet = (value: unknown): value is WeakSet<object> => isObjectOfType<WeakSet<object>>(TypeName.WeakSet)(value);

is.int8Array = isObjectOfType<Int8Array>(TypeName.Int8Array);
is.uint8Array = isObjectOfType<Uint8Array>(TypeName.Uint8Array);
is.uint8ClampedArray = isObjectOfType<Uint8ClampedArray>(TypeName.Uint8ClampedArray);
is.int16Array = isObjectOfType<Int16Array>(TypeName.Int16Array);
is.uint16Array = isObjectOfType<Uint16Array>(TypeName.Uint16Array);
is.int32Array = isObjectOfType<Int32Array>(TypeName.Int32Array);
is.uint32Array = isObjectOfType<Uint32Array>(TypeName.Uint32Array);
is.float32Array = isObjectOfType<Float32Array>(TypeName.Float32Array);
is.float64Array = isObjectOfType<Float64Array>(TypeName.Float64Array);

is.arrayBuffer = isObjectOfType<ArrayBuffer>(TypeName.ArrayBuffer);
is.sharedArrayBuffer = isObjectOfType<SharedArrayBuffer>(TypeName.SharedArrayBuffer);
is.dataView = isObjectOfType<DataView>(TypeName.DataView);

is.directInstanceOf = <T>(instance: unknown, klass: Class<T>): instance is T => Object.getPrototypeOf(instance) === klass.prototype;
is.urlInstance = (value: unknown): value is URL => isObjectOfType<URL>(TypeName.URL)(value);

is.urlString = (value: unknown) => {
	if (!is.string(value)) {
		return false;
	}

	try {
		new URLGlobal(value); // tslint:disable-line no-unused-expression
		return true;
	} catch {
		return false;
	}
};

is.truthy = (value: unknown) => Boolean(value);
is.falsy = (value: unknown) => !value;

is.nan = (value: unknown) => Number.isNaN(value as number);

const primitiveTypes = new Set([
	'undefined',
	'string',
	'number',
	'boolean',
	'symbol'
]);

is.primitive = (value: unknown): value is Primitive => is.null_(value) || primitiveTypes.has(typeof value);

is.integer = (value: unknown): value is number => Number.isInteger(value as number);
is.safeInteger = (value: unknown): value is number => Number.isSafeInteger(value as number);

is.plainObject = (value: unknown) => {
	// From: https://github.com/sindresorhus/is-plain-obj/blob/master/index.js
	let prototype;

	return getObjectType(value) === TypeName.Object &&
		(prototype = Object.getPrototypeOf(value), prototype === null || // tslint:disable-line:ban-comma-operator
			prototype === Object.getPrototypeOf({}));
};

<<<<<<< HEAD
	const isAbsoluteMod2 = (rem: number) => (value: number) => integer(value) && Math.abs(value % 2) === rem;
	export const evenInteger = isAbsoluteMod2(0);
	export const oddInteger = isAbsoluteMod2(1);
=======
const typedArrayTypes = new Set([
	TypeName.Int8Array,
	TypeName.Uint8Array,
	TypeName.Uint8ClampedArray,
	TypeName.Int16Array,
	TypeName.Uint16Array,
	TypeName.Int32Array,
	TypeName.Uint32Array,
	TypeName.Float32Array,
	TypeName.Float64Array
]);
is.typedArray = (value: unknown): value is TypedArray => {
	const objectType = getObjectType(value);

	if (objectType === null) {
		return false;
	}
>>>>>>> 641d856b

	return typedArrayTypes.has(objectType);
};

const isValidLength = (value: unknown) => is.safeInteger(value) && value > -1;
is.arrayLike = (value: unknown): value is ArrayLike => !is.nullOrUndefined(value) && !is.function_(value) && isValidLength((value as ArrayLike).length);

is.inRange = (value: number, range: number | number[]) => {
	if (is.number(range)) {
		return value >= Math.min(0, range) && value <= Math.max(range, 0);
	}

	if (is.array(range) && range.length === 2) {
		return value >= Math.min(...range) && value <= Math.max(...range);
	}

	throw new TypeError(`Invalid range: ${JSON.stringify(range)}`);
};

const NODE_TYPE_ELEMENT = 1;
const DOM_PROPERTIES_TO_CHECK = [
	'innerHTML',
	'ownerDocument',
	'style',
	'attributes',
	'nodeValue'
];

is.domElement = (value: unknown): value is DomElement => is.object(value) && (value as DomElement).nodeType === NODE_TYPE_ELEMENT && is.string((value as DomElement).nodeName) &&
	!is.plainObject(value) && DOM_PROPERTIES_TO_CHECK.every(property => property in (value as DomElement));

is.observable = (value: unknown) => {
	if (!value) {
		return false;
	}

	if ((value as any)[Symbol.observable] && value === (value as any)[Symbol.observable]()) {
		return true;
	}

	if ((value as any)['@@observable'] && value === (value as any)['@@observable']()) {
		return true;
	}

	return false;
};

is.nodeStream = (value: unknown): value is NodeStream => !is.nullOrUndefined(value) && isObject(value) as unknown && is.function_((value as NodeStream).pipe) && !is.observable(value);

is.infinite = (value: unknown) => value === Infinity || value === -Infinity;

const isAbsoluteMod2 = (rem: number) => (value: number) => is.integer(value) && Math.abs(value % 2) === rem;
is.even = isAbsoluteMod2(0);
is.odd = isAbsoluteMod2(1);

const isWhiteSpaceString = (value: unknown) => is.string(value) && /\S/.test(value) === false;

is.emptyArray = (value: unknown) => is.array(value) && value.length === 0;
is.nonEmptyArray = (value: unknown) => is.array(value) && value.length > 0;

is.emptyString = (value: unknown) => is.string(value) && value.length === 0;
is.nonEmptyString = (value: unknown) => is.string(value) && value.length > 0;
is.emptyStringOrWhitespace = (value: unknown) => is.emptyString(value) || isWhiteSpaceString(value);

is.emptyObject = (value: unknown) => is.object(value) && !is.map(value) && !is.set(value) && Object.keys(value).length === 0;
is.nonEmptyObject = (value: unknown) => is.object(value) && !is.map(value) && !is.set(value) && Object.keys(value).length > 0;

is.emptySet = (value: unknown) => is.set(value) && value.size === 0;
is.nonEmptySet = (value: unknown) => is.set(value) && value.size > 0;

is.emptyMap = (value: unknown) => is.map(value) && value.size === 0;
is.nonEmptyMap = (value: unknown) => is.map(value) && value.size > 0;

type ArrayMethod = (fn: (value: unknown, index: number, array: unknown[]) => boolean, thisArg?: unknown) => boolean;
const predicateOnArray = (method: ArrayMethod, predicate: unknown, values: unknown[]) => {
	if (is.function_(predicate) === false) {
		throw new TypeError(`Invalid predicate: ${JSON.stringify(predicate)}`);
	}

	if (values.length === 0) {
		throw new TypeError('Invalid number of values');
	}

	return method.call(values, predicate as any);
};

// tslint:disable variable-name
is.any = (predicate: unknown, ...values: unknown[]) => predicateOnArray(Array.prototype.some, predicate, values);
is.all = (predicate: unknown, ...values: unknown[]) => predicateOnArray(Array.prototype.every, predicate, values);
// tslint:enable variable-name

// Some few keywords are reserved, but we'll populate them for Node.js users
// See https://github.com/Microsoft/TypeScript/issues/2536
Object.defineProperties(is, {
	class: {
		value: is.class_
	},
	function: {
		value: is.function_
	},
	null: {
		value: is.null_
	}
});

export default is;

// For CommonJS default export support
module.exports = is;
module.exports.default = is;<|MERGE_RESOLUTION|>--- conflicted
+++ resolved
@@ -228,11 +228,6 @@
 			prototype === Object.getPrototypeOf({}));
 };
 
-<<<<<<< HEAD
-	const isAbsoluteMod2 = (rem: number) => (value: number) => integer(value) && Math.abs(value % 2) === rem;
-	export const evenInteger = isAbsoluteMod2(0);
-	export const oddInteger = isAbsoluteMod2(1);
-=======
 const typedArrayTypes = new Set([
 	TypeName.Int8Array,
 	TypeName.Uint8Array,
@@ -244,13 +239,13 @@
 	TypeName.Float32Array,
 	TypeName.Float64Array
 ]);
+
 is.typedArray = (value: unknown): value is TypedArray => {
 	const objectType = getObjectType(value);
 
 	if (objectType === null) {
 		return false;
 	}
->>>>>>> 641d856b
 
 	return typedArrayTypes.has(objectType);
 };
@@ -303,8 +298,8 @@
 is.infinite = (value: unknown) => value === Infinity || value === -Infinity;
 
 const isAbsoluteMod2 = (rem: number) => (value: number) => is.integer(value) && Math.abs(value % 2) === rem;
-is.even = isAbsoluteMod2(0);
-is.odd = isAbsoluteMod2(1);
+is.evenInteger = isAbsoluteMod2(0);
+is.oddInteger = isAbsoluteMod2(1);
 
 const isWhiteSpaceString = (value: unknown) => is.string(value) && /\S/.test(value) === false;
 
