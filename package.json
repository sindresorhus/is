{
	"name": "@sindresorhus/is",
	"version": "5.0.1",
	"description": "Type check values",
	"license": "MIT",
	"repository": "sindresorhus/is",
	"funding": "https://github.com/sindresorhus/is?sponsor=1",
	"author": {
		"name": "Sindre Sorhus",
		"email": "sindresorhus@gmail.com",
		"url": "https://sindresorhus.com"
	},
	"type": "module",
	"exports": "./dist/index.js",
	"types": "./dist/index.d.ts",
	"engines": {
		"node": ">=14.16"
	},
	"scripts": {
		"build": "del dist && tsc",
		"test": "xo && ava",
		"prepare": "npm run build"
	},
	"files": [
		"dist"
	],
	"keywords": [
		"type",
		"types",
		"is",
		"check",
		"checking",
		"validate",
		"validation",
		"utility",
		"util",
		"typeof",
		"instanceof",
		"object",
		"assert",
		"assertion",
		"test",
		"kind",
		"primitive",
		"verify",
		"compare",
		"typescript",
		"typeguards",
		"types"
	],
	"devDependencies": {
<<<<<<< HEAD
		"@sindresorhus/tsconfig": "^0.7.0",
		"@types/jsdom": "^16.1.0",
		"@types/node": "^14.0.13",
		"@types/zen-observable": "^0.8.0",
		"@typescript-eslint/eslint-plugin": "^2.20.0",
		"@typescript-eslint/parser": "^2.20.0",
		"ava": "^3.3.0",
		"del-cli": "^2.0.0",
		"eslint-config-xo-typescript": "^0.26.0",
		"jsdom": "^16.5.2",
		"rxjs": "^6.4.0",
		"tempy": "^0.4.0",
		"ts-node": "^8.3.0",
		"typescript": "~4.6.2",
		"xo": "^0.26.1",
		"zen-observable": "^0.8.8"
=======
		"@sindresorhus/tsconfig": "^3.0.1",
		"@types/jsdom": "^16.2.14",
		"@types/node": "^17.0.42",
		"@types/zen-observable": "^0.8.3",
		"ava": "^4.3.0",
		"del-cli": "^4.0.1",
		"jsdom": "^19.0.0",
		"rxjs": "^7.5.5",
		"tempy": "^3.0.0",
		"ts-node": "^10.8.1",
		"typescript": "~4.7.3",
		"xo": "^0.50.0",
		"zen-observable": "^0.8.15"
>>>>>>> 06d217f7
	},
	"sideEffects": false,
	"ava": {
		"extensions": {
			"ts": "module"
		},
		"nodeArguments": [
			"--loader=ts-node/esm"
		]
	},
	"xo": {
		"rules": {
			"@typescript-eslint/no-empty-function": "off",
			"@typescript-eslint/explicit-function-return-type": "off",
			"@typescript-eslint/triple-slash-reference": "off"
		}
	}
}<|MERGE_RESOLUTION|>--- conflicted
+++ resolved
@@ -49,24 +49,6 @@
 		"types"
 	],
 	"devDependencies": {
-<<<<<<< HEAD
-		"@sindresorhus/tsconfig": "^0.7.0",
-		"@types/jsdom": "^16.1.0",
-		"@types/node": "^14.0.13",
-		"@types/zen-observable": "^0.8.0",
-		"@typescript-eslint/eslint-plugin": "^2.20.0",
-		"@typescript-eslint/parser": "^2.20.0",
-		"ava": "^3.3.0",
-		"del-cli": "^2.0.0",
-		"eslint-config-xo-typescript": "^0.26.0",
-		"jsdom": "^16.5.2",
-		"rxjs": "^6.4.0",
-		"tempy": "^0.4.0",
-		"ts-node": "^8.3.0",
-		"typescript": "~4.6.2",
-		"xo": "^0.26.1",
-		"zen-observable": "^0.8.8"
-=======
 		"@sindresorhus/tsconfig": "^3.0.1",
 		"@types/jsdom": "^16.2.14",
 		"@types/node": "^17.0.42",
@@ -80,7 +62,6 @@
 		"typescript": "~4.7.3",
 		"xo": "^0.50.0",
 		"zen-observable": "^0.8.15"
->>>>>>> 06d217f7
 	},
 	"sideEffects": false,
 	"ava": {
