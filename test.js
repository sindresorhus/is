--- conflicted
+++ resolved
@@ -93,7 +93,6 @@
 		new Object() // eslint-disable-line no-new-object
 	]],
 	['integer', 6],
-<<<<<<< HEAD
 	['domElement', ['div',
 		'input',
 		'span',
@@ -107,11 +106,10 @@
 		document,
 		document.implementation.createDocumentType('svg:svg', '-//W3C//DTD SVG 1.1//EN', 'http://www.w3.org/Graphics/SVG/1.1/DTD/svg11.dtd'),
 		document.createDocumentFragment()
-=======
+	]],
 	['infinite', [
 		Infinity,
 		-Infinity
->>>>>>> ee8f5d16
 	]]
 ]);
 
@@ -389,12 +387,11 @@
 	});
 });
 
-<<<<<<< HEAD
 test('is.domElement', t => {
 	testType(t, 'domElement');
 	t.false(m.domElement({nodeType: 1, nodeName: 'div'}));
-=======
+});
+
 test('is.infinite', t => {
 	testType(t, 'infinite', ['number']);
->>>>>>> ee8f5d16
 });